use boolinator::Boolinator;
use serde::Serialize;
use std::fmt::Debug;
use thiserror::Error;

use sqlparser::ast::{BinaryOperator, Expr, Ident, UnaryOperator};

use super::context::{BlendContext, FilterContext};
use super::evaluate::{evaluate, Evaluated};
use super::select::select;
use crate::data::Row;
use crate::result::Result;
use crate::store::Store;

#[derive(Error, Serialize, Debug, PartialEq)]
pub enum FilterError {
    #[error("unimplemented")]
    Unimplemented,
}

pub struct Filter<'a, T: 'static + Debug> {
    storage: &'a dyn Store<T>,
    where_clause: Option<&'a Expr>,
    context: Option<&'a FilterContext<'a>>,
}

impl<'a, T: 'static + Debug> Filter<'a, T> {
    pub fn new(
        storage: &'a dyn Store<T>,
        where_clause: Option<&'a Expr>,
        context: Option<&'a FilterContext<'a>>,
    ) -> Self {
        Self {
            storage,
            where_clause,
            context,
        }
    }

    pub fn check(&self, table_alias: &str, columns: &[Ident], row: &Row) -> Result<bool> {
        let context = FilterContext::new(table_alias, columns, row, self.context);

        match self.where_clause {
            Some(expr) => check_expr(self.storage, Some(context).as_ref(), expr),
            None => Ok(true),
        }
    }

    pub fn check_blended(&self, blend_context: &BlendContext<'_>) -> Result<bool> {
        match self.where_clause {
            Some(expr) => check_blended_expr(self.storage, self.context, blend_context, expr),
            None => Ok(true),
        }
    }
}

pub struct BlendedFilter<'a, T: 'static + Debug> {
    filter: &'a Filter<'a, T>,
    context: Option<&'a BlendContext<'a>>,
}

impl<'a, T: 'static + Debug> BlendedFilter<'a, T> {
    pub fn new(filter: &'a Filter<'a, T>, context: Option<&'a BlendContext<'a>>) -> Self {
        Self { filter, context }
    }

    pub fn check(&self, table_alias: &str, columns: &[Ident], row: &Row) -> Result<bool> {
        let BlendedFilter {
            filter:
                Filter {
                    storage,
                    where_clause,
                    context: next,
                },
            context: blend_context,
        } = self;

        let filter_context = FilterContext::new(table_alias, columns, row, *next);
        let filter_context = Some(&filter_context);

        where_clause.map_or(Ok(true), |expr| match blend_context {
            Some(blend_context) => {
                check_blended_expr(*storage, filter_context, blend_context, expr)
            }
            None => check_expr(*storage, filter_context, expr),
        })
    }
}

fn check_expr<'a, T: 'static + Debug>(
    storage: &'a dyn Store<T>,
    filter_context: Option<&'a FilterContext<'a>>,
    expr: &'a Expr,
) -> Result<bool> {
    let evaluate = |expr| evaluate(storage, filter_context, None, expr);
    let check = |expr| check_expr(storage, filter_context, expr);
    match expr {
        Expr::BinaryOp { op, left, right } => {
            let zip_evaluate = || Ok((evaluate(left)?, evaluate(right)?));
            let zip_check = || Ok((check(left)?, check(right)?));

            match op {
                BinaryOperator::Eq => zip_evaluate().map(|(l, r)| l == r),
                BinaryOperator::NotEq => zip_evaluate().map(|(l, r)| l != r),
                BinaryOperator::And => zip_check().map(|(l, r)| l && r),
                BinaryOperator::Or => zip_check().map(|(l, r)| l || r),
                BinaryOperator::Lt => zip_evaluate().map(|(l, r)| l < r),
                BinaryOperator::LtEq => zip_evaluate().map(|(l, r)| l <= r),
                BinaryOperator::Gt => zip_evaluate().map(|(l, r)| l > r),
                BinaryOperator::GtEq => zip_evaluate().map(|(l, r)| l >= r),
                _ => Err(FilterError::Unimplemented.into()),
            }
        }
        Expr::UnaryOp { op, expr } => match op {
            UnaryOperator::Not => check(&expr).map(|v| !v),
            _ => Err(FilterError::Unimplemented.into()),
        },
        Expr::Nested(expr) => check(&expr),
        Expr::InList {
            expr,
            list,
            negated,
        } => {
            let negated = *negated;
            let target = evaluate(expr)?;

            list.iter()
                .filter_map(|expr| {
                    evaluate(expr).map_or_else(
                        |error| Some(Err(error)),
                        |evaluated| (target == evaluated).as_some(Ok(!negated)),
                    )
                })
                .next()
                .unwrap_or(Ok(negated))
        }
        Expr::InSubquery {
            expr,
            subquery,
            negated,
        } => {
            let negated = *negated;
            let target = evaluate(expr)?;

            select(storage, &subquery, filter_context)?
                .map(|row| row?.take_first_value())
                .filter_map(|value| {
                    value.map_or_else(
                        |error| Some(Err(error)),
                        |value| (target == Evaluated::ValueRef(&value)).as_some(Ok(!negated)),
                    )
                })
                .next()
                .unwrap_or(Ok(negated))
        }
        Expr::Between {
            expr,
            negated,
            low,
            high,
        } => {
            let negated = *negated;
            let target = evaluate(expr)?;

            Ok(negated ^ (evaluate(low)? <= target && target <= evaluate(high)?))
        }
<<<<<<< HEAD
        Expr::IsNull(expr) => Ok(!evaluate(expr)?.is_some()),
        Expr::IsNotNull(expr) => Ok(evaluate(expr)?.is_some()),
=======
        Expr::Exists(query) => Ok(select(storage, query, filter_context)?.next().is_some()),
>>>>>>> 42e1b411
        _ => Err(FilterError::Unimplemented.into()),
    }
}

fn check_blended_expr<T: 'static + Debug>(
    storage: &dyn Store<T>,
    filter_context: Option<&FilterContext<'_>>,
    blend_context: &BlendContext<'_>,
    expr: &Expr,
) -> Result<bool> {
    let BlendContext {
        table_alias,
        columns,
        row,
        next,
        ..
    } = blend_context;

    let row_context = row
        .as_ref()
        .map(|row| FilterContext::new(table_alias, &columns, row, filter_context));
    let filter_context = row_context.as_ref().or(filter_context);

    match next {
        Some(blend_context) => check_blended_expr(storage, filter_context, blend_context, expr),
        None => check_expr(storage, filter_context, expr),
    }
}<|MERGE_RESOLUTION|>--- conflicted
+++ resolved
@@ -164,12 +164,9 @@
 
             Ok(negated ^ (evaluate(low)? <= target && target <= evaluate(high)?))
         }
-<<<<<<< HEAD
+        Expr::Exists(query) => Ok(select(storage, query, filter_context)?.next().is_some()),
         Expr::IsNull(expr) => Ok(!evaluate(expr)?.is_some()),
         Expr::IsNotNull(expr) => Ok(evaluate(expr)?.is_some()),
-=======
-        Expr::Exists(query) => Ok(select(storage, query, filter_context)?.next().is_some()),
->>>>>>> 42e1b411
         _ => Err(FilterError::Unimplemented.into()),
     }
 }
